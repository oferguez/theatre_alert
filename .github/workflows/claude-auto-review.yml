name: Claude Auto Review

on:
  workflow_dispatch:
  pull_request:
    types: [opened, synchronize]

jobs:
  auto-review:
  if: "!github.event.pull_request.draft"
  runs-on: ubuntu-latest
  permissions:
    contents: read
    pull-requests: write
    issues: write
    id-token: write
  steps:
    - name: Checkout repository
      uses: actions/checkout@v4
      with:
        fetch-depth: 10

<<<<<<< HEAD
    - name: Automatic PR Review
      uses: anthropics/claude-code-action@v0.0.17
      with:
        anthropic_api_key: ${{ secrets.ANTHROPIC_API_KEY }}
        github_token: ${{ secrets.GITHUB_TOKEN }}
        timeout_minutes: "60"
        direct_prompt: |
          Please review this pull request and provide comprehensive feedback.
=======
      - name: Automatic PR Review
        uses: anthropics/claude-code-action@v0.0.25
        with:
          anthropic_api_key: ${{ secrets.ANTHROPIC_API_KEY }}
          github_token: ${{ secrets.GITHUB_TOKEN }}
          timeout_minutes: "60"
          direct_prompt: |
            Please review this pull request and provide comprehensive feedback.
>>>>>>> b463272a

          Focus on:
          - Code quality and best practices
          - Potential bugs or issues
          - Performance considerations
          - Security implications
          - Test coverage
          - Documentation updates if needed

          Provide constructive feedback with specific suggestions for improvement.
          Use inline comments to highlight specific areas of concern.
        allowed_tools: "mcp__github__create_pending_pull_request_review,mcp__github__add_pull_request_review_comment_to_pending_review,mcp__github__submit_pending_pull_request_review,mcp__github__get_pull_request_diff"<|MERGE_RESOLUTION|>--- conflicted
+++ resolved
@@ -20,16 +20,6 @@
       with:
         fetch-depth: 10
 
-<<<<<<< HEAD
-    - name: Automatic PR Review
-      uses: anthropics/claude-code-action@v0.0.17
-      with:
-        anthropic_api_key: ${{ secrets.ANTHROPIC_API_KEY }}
-        github_token: ${{ secrets.GITHUB_TOKEN }}
-        timeout_minutes: "60"
-        direct_prompt: |
-          Please review this pull request and provide comprehensive feedback.
-=======
       - name: Automatic PR Review
         uses: anthropics/claude-code-action@v0.0.25
         with:
@@ -38,7 +28,6 @@
           timeout_minutes: "60"
           direct_prompt: |
             Please review this pull request and provide comprehensive feedback.
->>>>>>> b463272a
 
           Focus on:
           - Code quality and best practices
