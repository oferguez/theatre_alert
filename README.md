--- conflicted
+++ resolved
@@ -17,11 +17,8 @@
    ```bash
    git clone https://github.com/oferguez/theatre_alert.git
    cd theatre_alert
-<<<<<<< HEAD
-=======
    python3 -m venv venv_theatre_alert
    source ./venv_theatre_alert/bin/activate
->>>>>>> e2bcb15b
    pip install -r requirements.txt
    ```
 
